--- conflicted
+++ resolved
@@ -4,20 +4,12 @@
 
 
 class ComputePattern(Enum):
-<<<<<<< HEAD
-    Activation = 0 # TODO(jzy) A tmp place to store Activation info. Find a better place in future.
     TP1DRow_Linear = 1
     TP1DCol_Linear = 2
     TP1DRow_Embedding = 3
     TP1DCol_Embedding = 4
     ZeRO = 5
     DP = 6
-=======
-    TP1DRow = 1
-    TP1DCol = 2
-    ZeRO = 3
-    DP = 4
->>>>>>> d16671da
 
 
 class ShardPattern(Enum):
