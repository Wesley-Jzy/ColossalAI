--- conflicted
+++ resolved
@@ -57,19 +57,11 @@
         get_components_func = non_distributed_component_funcs.get_callable(model_name)
         model_builder, train_dataloader, _, optimizer_class, criterion = get_components_func()
 
-<<<<<<< HEAD
-        with ZeroInitContext(target_device=torch.device(f'cpu:0'),
-                             shard_strategy=shard_strategy,
-                             shard_param=True,
-                             rm_torch_payload_on_the_fly=False):
-=======
         with ZeroInitContext(
-                convert_fp16=True,
                 target_device=torch.device(f'cpu:0') if cpu_offload else torch.device(f'cuda:{get_current_device()}'),
                 shard_strategy=shard_strategy,
                 shard_param=True,
                 rm_torch_payload_on_the_fly=False):
->>>>>>> c11ff81b
             zero_model = model_builder(checkpoint=True)
         zero_model = ShardedModelV2(zero_model,
                                     shard_strategy,
