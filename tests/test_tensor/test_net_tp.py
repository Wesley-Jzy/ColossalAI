from tests.components_to_test.registry import non_distributed_component_funcs

import colossalai
import pytest
import torch.multiprocessing as mp
from colossalai.testing import parameterize, rerun_if_address_is_in_use
from colossalai.utils.cuda import get_current_device
from colossalai.utils import free_port
from colossalai.utils import ColoInitContext
<<<<<<< HEAD
from colossalai.tensor import named_params_with_colotensor
from colossalai.tensor import TensorSpec, ComputePattern, ParallelAction
from colossalai.context.parallel_mode import ParallelMode
=======
from colossalai.tensor import named_params_with_colotensor, TensorSpec, ComputePattern, ParallelAction, ColoTensor
from colossalai.context import ParallelMode
>>>>>>> 72cdc068

from functools import partial


def run_simple_net():
    # A simple net with two stacked nn.Linear
    get_components_func = non_distributed_component_funcs.get_callable('simple_net')
    model_builder, train_dataloader, test_dataloader, optimizer_class, criterion = get_components_func()

    with ColoInitContext(device=get_current_device()):
        model = model_builder(checkpoint=True)

    parallel_action_list = [
        ParallelAction(priority=1, compute_pattern=ComputePattern.TP1DRow, parallel_mode=ParallelMode.PARALLEL_1D)
    ]
    spec = TensorSpec(parallel_action_list)

    # A naive way to set spec for all weights in Linear
    for name, p in named_params_with_colotensor(model):
        if not isinstance(p, ColoTensor):
            continue
        if 'weight' in name and 'LayerNorm' not in name and 'ln' not in name and 'embed' not in name:
            p.set_spec(spec)

    model.cuda()

    for param in named_params_with_colotensor(model):
        print(param)
<<<<<<< HEAD
    # we set the Specs for weight of each linear.
    parallel_action_list = [
        ParallelAction(priority=1, compute_pattern=ComputePattern.TP1DRow, parallel_mode=ParallelMode.PARALLEL_1D)
    ]
    spec = TensorSpec(parallel_action_list)
    model.proj1.weight.set_spec(spec=spec)
    model.proj2.weight.set_spec(spec=spec)
=======
>>>>>>> 72cdc068

    for i, (data, label) in enumerate(train_dataloader):
        data = data.to(get_current_device())
        label = label.to(get_current_device())

        if criterion:
            output = model(data)
            loss = criterion(output, label)
        else:
            output = model(data, label)
            loss = output

        print(loss.torch_tensor())
        loss.backward()

        if i > 5:
            break

    # TODO(jzy) check the results with col.nn.Linear?

def run_dist(rank, world_size, port):
    config = dict(parallel=dict(tensor=dict(mode="1d", size=world_size),))
    colossalai.launch(config=config, rank=rank, world_size=world_size, host='localhost', port=port, backend='nccl')
    run_simple_net()


@pytest.mark.skip
@pytest.mark.dist
@parameterize('world_size', [1, 4])
@rerun_if_address_is_in_use()
def test_simple_net(world_size):
    run_func = partial(run_dist, world_size=world_size, port=free_port())
    mp.spawn(run_func, nprocs=world_size)


if __name__ == '__main__':
    test_simple_net()<|MERGE_RESOLUTION|>--- conflicted
+++ resolved
@@ -7,14 +7,8 @@
 from colossalai.utils.cuda import get_current_device
 from colossalai.utils import free_port
 from colossalai.utils import ColoInitContext
-<<<<<<< HEAD
-from colossalai.tensor import named_params_with_colotensor
-from colossalai.tensor import TensorSpec, ComputePattern, ParallelAction
-from colossalai.context.parallel_mode import ParallelMode
-=======
 from colossalai.tensor import named_params_with_colotensor, TensorSpec, ComputePattern, ParallelAction, ColoTensor
 from colossalai.context import ParallelMode
->>>>>>> 72cdc068
 
 from functools import partial
 
@@ -43,7 +37,7 @@
 
     for param in named_params_with_colotensor(model):
         print(param)
-<<<<<<< HEAD
+
     # we set the Specs for weight of each linear.
     parallel_action_list = [
         ParallelAction(priority=1, compute_pattern=ComputePattern.TP1DRow, parallel_mode=ParallelMode.PARALLEL_1D)
@@ -51,8 +45,6 @@
     spec = TensorSpec(parallel_action_list)
     model.proj1.weight.set_spec(spec=spec)
     model.proj2.weight.set_spec(spec=spec)
-=======
->>>>>>> 72cdc068
 
     for i, (data, label) in enumerate(train_dataloader):
         data = data.to(get_current_device())
